--- conflicted
+++ resolved
@@ -203,12 +203,8 @@
             unit['signing_key'] = rpm_parse.package_signature(headers)
             added_unit = self.sync.add_rpm_unit(self.metadata_files, unit)
             added_unit.safe_import_content(report.destination)
-<<<<<<< HEAD
-            self.sync.associate_rpm_unit(added_unit)
-=======
             if self.sync.signature_filter_passed(added_unit):
                 self.sync.associate_rpm_unit(added_unit)
->>>>>>> 50f3fcba
             if not added_unit.downloaded:
                 added_unit.downloaded = True
                 added_unit.save()