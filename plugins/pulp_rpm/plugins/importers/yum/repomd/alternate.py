--- conflicted
+++ resolved
@@ -1,10 +1,5 @@
 import os
 
-<<<<<<< HEAD
-from urlparse import urljoin
-=======
-from threading import Event
->>>>>>> 998cea02
 from logging import getLogger
 from gettext import gettext as _
 
@@ -39,6 +34,8 @@
     :type primary: nectar.downloaders.base.Downloader
     :ivar container: A content container.
     :type container: ContentContainer
+    :ivar url_modify: Optional URL modifier.
+    :type url_modify: pulp_rpm.plugins.importers.yum.utils.RepoURLModifier
     """
 
     def __init__(self, base_url, nectar_conf, units, dst_dir, listener, url_modify=None):
@@ -60,11 +57,7 @@
         self.listener = ContainerListener(listener)
         self.primary = create_downloader(base_url, nectar_conf)
         self.container = ContentContainer()
-<<<<<<< HEAD
-=======
-        self.canceled = Event()
-        self._url_modify = url_modify or RepoURLModifier()
->>>>>>> 998cea02
+        self.url_modify = url_modify or RepoURLModifier()
 
     @property
     def downloader(self):
@@ -83,10 +76,10 @@
         """
         for unit in self.units:
             base_url = unit.base_url or self.base_url
-            url = self._url_modify(base_url, path_append=unit.filename)
+            url = self.url_modify(base_url, path_append=unit.filename)
             destination = os.path.join(self.dst_dir, unit.filename)
             request = Request(
-                type_id=unit._content_type_id,
+                type_id=unit.type_id,
                 unit_key=unit.unit_key,
                 url=url,
                 destination=destination)
