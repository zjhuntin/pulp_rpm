--- conflicted
+++ resolved
@@ -163,11 +163,8 @@
 Requires: pyliblzma
 Requires: python-nectar >= 1.2.1
 Requires: genisoimage
-<<<<<<< HEAD
 Requires: m2crypto
-=======
 Requires: python-lxml
->>>>>>> 055cf10b
 
 %description plugins
 Provides a collection of platform plugins that extend the Pulp platform
